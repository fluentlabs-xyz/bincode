--- conflicted
+++ resolved
@@ -177,11 +177,7 @@
     }
 
     fn serialize_seq(self, len: Option<usize>) -> SerializeResult<Self::SerializeSeq> {
-<<<<<<< HEAD
-        let len = try!(len.ok_or(SerializeError::custom("bincode can't serialize a sequence with no length")));
-=======
         let len = try!(len.ok_or(SerializeError::SequenceMustHaveLength));
->>>>>>> 68567320
         try!(self.serialize_u64(len as u64));
         Ok(Compound {ser: self})
     }
@@ -209,11 +205,7 @@
     }
 
     fn serialize_map(self, len: Option<usize>) -> SerializeResult<Self::SerializeMap> {
-<<<<<<< HEAD
-        let len = try!(len.ok_or(SerializeError::custom("bincode can't serialize a map with no length")));
-=======
         let len = try!(len.ok_or(SerializeError::SequenceMustHaveLength));
->>>>>>> 68567320
         try!(self.serialize_u64(len as u64));
         Ok(Compound {ser: self})
     }
@@ -380,11 +372,7 @@
     }
 
     fn serialize_seq(self, len: Option<usize>) -> SerializeResult<Self::SerializeSeq> {
-<<<<<<< HEAD
-        let len = try!(len.ok_or(SerializeError::custom("bincode can't serialize a sequence with no length")));
-=======
         let len = try!(len.ok_or(SerializeError::SequenceMustHaveLength));
->>>>>>> 68567320
 
         try!(self.serialize_u64(len as u64));
         Ok(SizeCompound {ser: self})
@@ -414,11 +402,7 @@
 
     fn serialize_map(self, len: Option<usize>) -> SerializeResult<Self::SerializeMap>
     {
-<<<<<<< HEAD
-        let len = try!(len.ok_or(SerializeError::custom("bincode can't serialize a map with no length")));
-=======
         let len = try!(len.ok_or(SerializeError::SequenceMustHaveLength));
->>>>>>> 68567320
 
         try!(self.serialize_u64(len as u64));
         Ok(SizeCompound {ser: self})
