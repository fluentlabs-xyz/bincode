--- conflicted
+++ resolved
@@ -61,7 +61,7 @@
         }
     }
 
-    fn add_raw(&mut self, size: uint) -> EncodingResult<()> {
+    fn add_raw(&mut self, size: usize) -> EncodingResult<()> {
         self.written += size as u64;
         if self.written <= self.size_limit {
             Ok(())
@@ -79,13 +79,8 @@
 impl<'a, W: Writer> Encoder for EncoderWriter<'a, W> {
     type Error = EncodingError;
 
-<<<<<<< HEAD
-    fn emit_nil(&mut self) -> EwResult { Ok(()) }
-    fn emit_usize(&mut self, v: usize) -> EwResult {
-=======
     fn emit_nil(&mut self) -> EncodingResult<()> { Ok(()) }
-    fn emit_uint(&mut self, v: uint) -> EncodingResult<()> {
->>>>>>> 0b886166
+    fn emit_usize(&mut self, v: usize) -> EncodingResult<()> {
         self.emit_u64(v as u64)
     }
     fn emit_u64(&mut self, v: u64) -> EncodingResult<()> {
@@ -100,11 +95,7 @@
     fn emit_u8(&mut self, v: u8) -> EncodingResult<()> {
         self.writer.write_u8(v).map_err(wrap_io)
     }
-<<<<<<< HEAD
-    fn emit_isize(&mut self, v: isize) -> EwResult {
-=======
-    fn emit_int(&mut self, v: int) -> EncodingResult<()> {
->>>>>>> 0b886166
+    fn emit_isize(&mut self, v: isize) -> EncodingResult<()> {
         self.emit_i64(v as i64)
     }
     fn emit_i64(&mut self, v: i64) -> EncodingResult<()> {
@@ -131,32 +122,19 @@
     fn emit_char(&mut self, v: char) -> EncodingResult<()> {
         self.writer.write_char(v).map_err(wrap_io)
     }
-<<<<<<< HEAD
-    fn emit_str(&mut self, v: &str) -> EwResult {
+    fn emit_str(&mut self, v: &str) -> EncodingResult<()> {
         try!(self.emit_usize(v.len()));
-        self.writer.write_str(v)
-=======
-    fn emit_str(&mut self, v: &str) -> EncodingResult<()> {
-        try!(self.emit_uint(v.len()));
         self.writer.write_str(v).map_err(wrap_io)
->>>>>>> 0b886166
     }
     fn emit_enum<F>(&mut self, __: &str, f: F) -> EncodingResult<()> where
         F: FnOnce(&mut EncoderWriter<'a, W>) -> EncodingResult<()> {
             f(self)
         }
     fn emit_enum_variant<F>(&mut self, _: &str,
-<<<<<<< HEAD
                             v_id: usize,
                             _: usize,
-                            f: F) -> EwResult where
-        F: FnOnce(&mut EncoderWriter<'a, W>) -> EwResult {
-=======
-                            v_id: uint,
-                            _: uint,
                             f: F) -> EncodingResult<()> where
         F: FnOnce(&mut EncoderWriter<'a, W>) -> EncodingResult<()> {
->>>>>>> 0b886166
             let max_u32: u32 = Int::max_value();
             if v_id > (max_u32 as usize) {
                 panic!("Variant tag doesn't fit in a u32")
@@ -164,56 +142,45 @@
             try!(self.emit_u32(v_id as u32));
             f(self)
         }
-<<<<<<< HEAD
-    fn emit_enum_variant_arg<F>(&mut self, _: usize, f: F) -> EwResult where
-        F: FnOnce(&mut EncoderWriter<'a, W>) -> EwResult {
+    fn emit_enum_variant_arg<F>(&mut self, _: usize, f: F) -> EncodingResult<()> where
+        F: FnOnce(&mut EncoderWriter<'a, W>) -> EncodingResult<()> {
             f(self)
         }
     fn emit_enum_struct_variant<F>(&mut self, _: &str,
                                    _: usize,
                                    _: usize,
-                                   f: F) -> EwResult where
-        F: FnOnce(&mut EncoderWriter<'a, W>) -> EwResult {
-=======
-    fn emit_enum_variant_arg<F>(&mut self, _: uint, f: F) -> EncodingResult<()> where
-        F: FnOnce(&mut EncoderWriter<'a, W>) -> EncodingResult<()> {
-            f(self)
-        }
-    fn emit_enum_struct_variant<F>(&mut self, _: &str,
-                                   _: uint,
-                                   _: uint,
                                    f: F) -> EncodingResult<()> where
         F: FnOnce(&mut EncoderWriter<'a, W>) -> EncodingResult<()> {
             f(self)
         }
     fn emit_enum_struct_variant_field<F>(&mut self,
                                          _: &str,
-                                         _: uint,
+                                         _: usize,
                                          f: F) -> EncodingResult<()> where
         F: FnOnce(&mut EncoderWriter<'a, W>) -> EncodingResult<()> {
             f(self)
         }
-    fn emit_struct<F>(&mut self, _: &str, _: uint, f: F) -> EncodingResult<()> where
-        F: FnOnce(&mut EncoderWriter<'a, W>) -> EncodingResult<()> {
-            f(self)
-        }
-    fn emit_struct_field<F>(&mut self, _: &str, _: uint, f: F) -> EncodingResult<()> where
-        F: FnOnce(&mut EncoderWriter<'a, W>) -> EncodingResult<()> {
-            f(self)
-        }
-    fn emit_tuple<F>(&mut self, _: uint, f: F) -> EncodingResult<()> where
-        F: FnOnce(&mut EncoderWriter<'a, W>) -> EncodingResult<()> {
-            f(self)
-        }
-    fn emit_tuple_arg<F>(&mut self, _: uint, f: F) -> EncodingResult<()> where
-        F: FnOnce(&mut EncoderWriter<'a, W>) -> EncodingResult<()> {
-            f(self)
-        }
-    fn emit_tuple_struct<F>(&mut self, _: &str, len: uint, f: F) -> EncodingResult<()> where
+    fn emit_struct<F>(&mut self, _: &str, _: usize, f: F) -> EncodingResult<()> where
+        F: FnOnce(&mut EncoderWriter<'a, W>) -> EncodingResult<()> {
+            f(self)
+        }
+    fn emit_struct_field<F>(&mut self, _: &str, _: usize, f: F) -> EncodingResult<()> where
+        F: FnOnce(&mut EncoderWriter<'a, W>) -> EncodingResult<()> {
+            f(self)
+        }
+    fn emit_tuple<F>(&mut self, _: usize, f: F) -> EncodingResult<()> where
+        F: FnOnce(&mut EncoderWriter<'a, W>) -> EncodingResult<()> {
+            f(self)
+        }
+    fn emit_tuple_arg<F>(&mut self, _: usize, f: F) -> EncodingResult<()> where
+        F: FnOnce(&mut EncoderWriter<'a, W>) -> EncodingResult<()> {
+            f(self)
+        }
+    fn emit_tuple_struct<F>(&mut self, _: &str, len: usize, f: F) -> EncodingResult<()> where
         F: FnOnce(&mut EncoderWriter<'a, W>) -> EncodingResult<()> {
             self.emit_tuple(len, f)
         }
-    fn emit_tuple_struct_arg<F>(&mut self, f_idx: uint, f: F) -> EncodingResult<()> where
+    fn emit_tuple_struct_arg<F>(&mut self, f_idx: usize, f: F) -> EncodingResult<()> where
         F: FnOnce(&mut EncoderWriter<'a, W>) -> EncodingResult<()> {
             self.emit_tuple_arg(f_idx, f)
         }
@@ -229,25 +196,25 @@
             try!(self.writer.write_u8(1).map_err(wrap_io));
             f(self)
         }
-    fn emit_seq<F>(&mut self, len: uint, f: F) -> EncodingResult<()> where
-        F: FnOnce(&mut EncoderWriter<'a, W>) -> EncodingResult<()> {
-            try!(self.emit_uint(len));
-            f(self)
-        }
-    fn emit_seq_elt<F>(&mut self, _: uint, f: F) -> EncodingResult<()> where
-        F: FnOnce(&mut EncoderWriter<'a, W>) -> EncodingResult<()> {
-            f(self)
-        }
-    fn emit_map<F>(&mut self, len: uint, f: F) -> EncodingResult<()> where
-        F: FnOnce(&mut EncoderWriter<'a, W>) -> EncodingResult<()> {
-            try!(self.emit_uint(len));
-            f(self)
-        }
-    fn emit_map_elt_key<F>(&mut self, _: uint, mut f: F) -> EncodingResult<()> where
+    fn emit_seq<F>(&mut self, len: usize, f: F) -> EncodingResult<()> where
+        F: FnOnce(&mut EncoderWriter<'a, W>) -> EncodingResult<()> {
+            try!(self.emit_usize(len));
+            f(self)
+        }
+    fn emit_seq_elt<F>(&mut self, _: usize, f: F) -> EncodingResult<()> where
+        F: FnOnce(&mut EncoderWriter<'a, W>) -> EncodingResult<()> {
+            f(self)
+        }
+    fn emit_map<F>(&mut self, len: usize, f: F) -> EncodingResult<()> where
+        F: FnOnce(&mut EncoderWriter<'a, W>) -> EncodingResult<()> {
+            try!(self.emit_usize(len));
+            f(self)
+        }
+    fn emit_map_elt_key<F>(&mut self, _: usize, mut f: F) -> EncodingResult<()> where
         F: FnMut(&mut EncoderWriter<'a, W>) -> EncodingResult<()> {
             f(self)
         }
-    fn emit_map_elt_val<F>(&mut self, _: uint, f: F) -> EncodingResult<()> where
+    fn emit_map_elt_val<F>(&mut self, _: usize, f: F) -> EncodingResult<()> where
         F: FnOnce(&mut EncoderWriter<'a, W>) -> EncodingResult<()> {
             f(self)
         }
@@ -258,7 +225,7 @@
     type Error = EncodingError;
 
     fn emit_nil(&mut self) -> EncodingResult<()> { Ok(()) }
-    fn emit_uint(&mut self, v: uint) -> EncodingResult<()> {
+    fn emit_usize(&mut self, v: usize) -> EncodingResult<()> {
         self.add_value(v as u64)
     }
     fn emit_u64(&mut self, v: u64) -> EncodingResult<()> {
@@ -273,7 +240,7 @@
     fn emit_u8(&mut self, v: u8) -> EncodingResult<()> {
         self.add_value(v)
     }
-    fn emit_int(&mut self, v: int) -> EncodingResult<()> {
+    fn emit_isize(&mut self, v: isize) -> EncodingResult<()> {
         self.add_value(v as i64)
     }
     fn emit_i64(&mut self, v: i64) -> EncodingResult<()> {
@@ -308,84 +275,53 @@
             f(self)
         }
     fn emit_enum_variant<F>(&mut self, _: &str,
-                            v_id: uint,
-                            _: uint,
+                            v_id: usize,
+                            _: usize,
                             f: F) -> EncodingResult<()> where
         F: FnOnce(&mut SizeChecker) -> EncodingResult<()> {
             try!(self.add_value(v_id as u32));
             f(self)
         }
-    fn emit_enum_variant_arg<F>(&mut self, _: uint, f: F) -> EncodingResult<()> where
+    fn emit_enum_variant_arg<F>(&mut self, _: usize, f: F) -> EncodingResult<()> where
         F: FnOnce(&mut SizeChecker) -> EncodingResult<()> {
             f(self)
         }
     fn emit_enum_struct_variant<F>(&mut self, _: &str,
-                                   _: uint,
-                                   _: uint,
+                                   _: usize,
+                                   _: usize,
                                    f: F) -> EncodingResult<()> where
         F: FnOnce(&mut SizeChecker) -> EncodingResult<()> {
->>>>>>> 0b886166
             f(self)
         }
     fn emit_enum_struct_variant_field<F>(&mut self,
                                          _: &str,
-<<<<<<< HEAD
                                          _: usize,
-                                         f: F) -> EwResult where
-        F: FnOnce(&mut EncoderWriter<'a, W>) -> EwResult {
-            f(self)
-        }
-    fn emit_struct<F>(&mut self, _: &str, _: usize, f: F) -> EwResult where
-        F: FnOnce(&mut EncoderWriter<'a, W>) -> EwResult {
-            f(self)
-        }
-    fn emit_struct_field<F>(&mut self, _: &str, _: usize, f: F) -> EwResult where
-        F: FnOnce(&mut EncoderWriter<'a, W>) -> EwResult {
-            f(self)
-        }
-    fn emit_tuple<F>(&mut self, _: usize, f: F) -> EwResult where
-        F: FnOnce(&mut EncoderWriter<'a, W>) -> EwResult {
-            f(self)
-        }
-    fn emit_tuple_arg<F>(&mut self, _: usize, f: F) -> EwResult where
-        F: FnOnce(&mut EncoderWriter<'a, W>) -> EwResult {
-            f(self)
-        }
-    fn emit_tuple_struct<F>(&mut self, _: &str, len: usize, f: F) -> EwResult where
-        F: FnOnce(&mut EncoderWriter<'a, W>) -> EwResult {
+                                         f: F) -> EncodingResult<()> where
+        F: FnOnce(&mut SizeChecker) -> EncodingResult<()> {
+            f(self)
+        }
+    fn emit_struct<F>(&mut self, _: &str, _: usize, f: F) -> EncodingResult<()> where
+        F: FnOnce(&mut SizeChecker) -> EncodingResult<()> {
+            f(self)
+        }
+    fn emit_struct_field<F>(&mut self, _: &str, _: usize, f: F) -> EncodingResult<()> where
+        F: FnOnce(&mut SizeChecker) -> EncodingResult<()> {
+            f(self)
+        }
+    fn emit_tuple<F>(&mut self, _: usize, f: F) -> EncodingResult<()> where
+        F: FnOnce(&mut SizeChecker) -> EncodingResult<()> {
+            f(self)
+        }
+    fn emit_tuple_arg<F>(&mut self, _: usize, f: F) -> EncodingResult<()> where
+        F: FnOnce(&mut SizeChecker) -> EncodingResult<()> {
+            f(self)
+        }
+    fn emit_tuple_struct<F>(&mut self, _: &str, len: usize, f: F) -> EncodingResult<()> where
+        F: FnOnce(&mut SizeChecker) -> EncodingResult<()> {
             self.emit_tuple(len, f)
         }
-    fn emit_tuple_struct_arg<F>(&mut self, f_idx: usize, f: F) -> EwResult where
-        F: FnOnce(&mut EncoderWriter<'a, W>) -> EwResult {
-=======
-                                         _: uint,
-                                         f: F) -> EncodingResult<()> where
-        F: FnOnce(&mut SizeChecker) -> EncodingResult<()> {
-            f(self)
-        }
-    fn emit_struct<F>(&mut self, _: &str, _: uint, f: F) -> EncodingResult<()> where
-        F: FnOnce(&mut SizeChecker) -> EncodingResult<()> {
-            f(self)
-        }
-    fn emit_struct_field<F>(&mut self, _: &str, _: uint, f: F) -> EncodingResult<()> where
-        F: FnOnce(&mut SizeChecker) -> EncodingResult<()> {
-            f(self)
-        }
-    fn emit_tuple<F>(&mut self, _: uint, f: F) -> EncodingResult<()> where
-        F: FnOnce(&mut SizeChecker) -> EncodingResult<()> {
-            f(self)
-        }
-    fn emit_tuple_arg<F>(&mut self, _: uint, f: F) -> EncodingResult<()> where
-        F: FnOnce(&mut SizeChecker) -> EncodingResult<()> {
-            f(self)
-        }
-    fn emit_tuple_struct<F>(&mut self, _: &str, len: uint, f: F) -> EncodingResult<()> where
-        F: FnOnce(&mut SizeChecker) -> EncodingResult<()> {
-            self.emit_tuple(len, f)
-        }
-    fn emit_tuple_struct_arg<F>(&mut self, f_idx: uint, f: F) -> EncodingResult<()> where
-        F: FnOnce(&mut SizeChecker) -> EncodingResult<()> {
->>>>>>> 0b886166
+    fn emit_tuple_struct_arg<F>(&mut self, f_idx: usize, f: F) -> EncodingResult<()> where
+        F: FnOnce(&mut SizeChecker) -> EncodingResult<()> {
             self.emit_tuple_arg(f_idx, f)
         }
     fn emit_option<F>(&mut self, f: F) -> EncodingResult<()> where
@@ -400,49 +336,26 @@
             try!(self.add_value(1 as u8));
             f(self)
         }
-<<<<<<< HEAD
-    fn emit_seq<F>(&mut self, len: usize, f: F) -> EwResult where
-        F: FnOnce(&mut EncoderWriter<'a, W>) -> EwResult {
+    fn emit_seq<F>(&mut self, len: usize, f: F) -> EncodingResult<()> where
+        F: FnOnce(&mut SizeChecker) -> EncodingResult<()> {
             try!(self.emit_usize(len));
             f(self)
         }
-    fn emit_seq_elt<F>(&mut self, _: usize, f: F) -> EwResult where
-        F: FnOnce(&mut EncoderWriter<'a, W>) -> EwResult {
-            f(self)
-        }
-    fn emit_map<F>(&mut self, len: usize, f: F) -> EwResult where
-        F: FnOnce(&mut EncoderWriter<'a, W>) -> EwResult {
+    fn emit_seq_elt<F>(&mut self, _: usize, f: F) -> EncodingResult<()> where
+        F: FnOnce(&mut SizeChecker) -> EncodingResult<()> {
+            f(self)
+        }
+    fn emit_map<F>(&mut self, len: usize, f: F) -> EncodingResult<()> where
+        F: FnOnce(&mut SizeChecker) -> EncodingResult<()> {
             try!(self.emit_usize(len));
             f(self)
         }
-    fn emit_map_elt_key<F>(&mut self, _: usize, mut f: F) -> EwResult where
-        F: FnMut(&mut EncoderWriter<'a, W>) -> EwResult {
-            f(self)
-        }
-    fn emit_map_elt_val<F>(&mut self, _: usize, f: F) -> EwResult where
-        F: FnOnce(&mut EncoderWriter<'a, W>) -> EwResult {
-=======
-    fn emit_seq<F>(&mut self, len: uint, f: F) -> EncodingResult<()> where
-        F: FnOnce(&mut SizeChecker) -> EncodingResult<()> {
-            try!(self.emit_uint(len));
-            f(self)
-        }
-    fn emit_seq_elt<F>(&mut self, _: uint, f: F) -> EncodingResult<()> where
-        F: FnOnce(&mut SizeChecker) -> EncodingResult<()> {
-            f(self)
-        }
-    fn emit_map<F>(&mut self, len: uint, f: F) -> EncodingResult<()> where
-        F: FnOnce(&mut SizeChecker) -> EncodingResult<()> {
-            try!(self.emit_uint(len));
-            f(self)
-        }
-    fn emit_map_elt_key<F>(&mut self, _: uint, mut f: F) -> EncodingResult<()> where
+    fn emit_map_elt_key<F>(&mut self, _: usize, mut f: F) -> EncodingResult<()> where
         F: FnMut(&mut SizeChecker) -> EncodingResult<()> {
             f(self)
         }
-    fn emit_map_elt_val<F>(&mut self, _: uint, f: F) -> EncodingResult<()> where
-        F: FnOnce(&mut SizeChecker) -> EncodingResult<()> {
->>>>>>> 0b886166
+    fn emit_map_elt_val<F>(&mut self, _: usize, f: F) -> EncodingResult<()> where
+        F: FnOnce(&mut SizeChecker) -> EncodingResult<()> {
             f(self)
         }
 
